--- conflicted
+++ resolved
@@ -36,11 +36,8 @@
     ../common/_util.c
     ../common/cgo_free.c
     ../common/tagger.c
-<<<<<<< HEAD
     ../common/kubeutil.c
-=======
     ../common/containers.c
->>>>>>> 37ada1cf
 )
 
 if(WIN32)
