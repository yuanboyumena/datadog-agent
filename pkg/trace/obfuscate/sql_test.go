--- conflicted
+++ resolved
@@ -604,7 +604,6 @@
 			"SELECT * FROM foo LEFT JOIN bar ON ? = foo.b WHERE foo.name = ?",
 		},
 		{
-<<<<<<< HEAD
 			"SELECT org_id,metric_key,metric_type,interval FROM metrics_metadata WHERE org_id = ? AND metric_key = ANY(ARRAY[?,?,?,?,?])",
 			"SELECT org_id, metric_key, metric_type, interval FROM metrics_metadata WHERE org_id = ? AND metric_key = ANY ( ARRAY [ ? ] )",
 		},
@@ -620,14 +619,14 @@
 			ON wp_woocommerce_order_items.order_id = a.post_id
 			WHERE  wp_woocommerce_order_items.order_id =2198`,
 			"SELECT wp_woocommerce_order_items.order_id FROM wp_woocommerce_order_items LEFT JOIN ( SELECT meta_value FROM wp_postmeta WHERE meta_key = ? ) ON wp_woocommerce_order_items.order_id = a.post_id WHERE wp_woocommerce_order_items.order_id = ?",
-=======
+		},
+		{
 			`SELECT a :: VARCHAR(255) FROM foo WHERE foo.name = 'String'`,
 			`SELECT a :: VARCHAR ( ? ) FROM foo WHERE foo.name = ?`,
 		},
 		{
 			"SELECT MIN(`scoped_49a39c4cc9ae4fdda07bcf49e99f8224`.`scoped_8720d2c0e0824ec2910ab9479085839c`) AS `MIN_BECR_DATE_CREATED` FROM (SELECT `49a39c4cc9ae4fdda07bcf49e99f8224`.`submittedOn` AS `scoped_8720d2c0e0824ec2910ab9479085839c`, `49a39c4cc9ae4fdda07bcf49e99f8224`.`domain` AS `scoped_847e4dcfa1c54d72aad6dbeb231c46de`, `49a39c4cc9ae4fdda07bcf49e99f8224`.`eventConsumer` AS `scoped_7b2f7b8da15646d1b75aa03901460eb2`, `49a39c4cc9ae4fdda07bcf49e99f8224`.`eventType` AS `scoped_77a1b9308b384a9391b69d24335ba058` FROM (`SorDesignTime`.`businessEventConsumerRegistry_947a74dad4b64be9847d67f466d26f5e` AS `49a39c4cc9ae4fdda07bcf49e99f8224`) WHERE (`49a39c4cc9ae4fdda07bcf49e99f8224`.`systemData.ClientID`) = ('35c1ccc0-a83c-4812-a189-895e9d4dd223')) AS `scoped_49a39c4cc9ae4fdda07bcf49e99f8224` WHERE ((`scoped_49a39c4cc9ae4fdda07bcf49e99f8224`.`scoped_847e4dcfa1c54d72aad6dbeb231c46de`) = ('Benefits') AND ((`scoped_49a39c4cc9ae4fdda07bcf49e99f8224`.`scoped_7b2f7b8da15646d1b75aa03901460eb2`) = ('benefits') AND (`scoped_49a39c4cc9ae4fdda07bcf49e99f8224`.`scoped_77a1b9308b384a9391b69d24335ba058`) = ('DMXSync'))); ",
 			"SELECT MIN ( scoped_49a39c4cc9ae4fdda07bcf49e99f8224 . scoped_8720d2c0e0824ec2910ab9479085839c ) FROM ( SELECT 49a39c4cc9ae4fdda07bcf49e99f8224 . submittedOn, 49a39c4cc9ae4fdda07bcf49e99f8224 . domain, 49a39c4cc9ae4fdda07bcf49e99f8224 . eventConsumer, 49a39c4cc9ae4fdda07bcf49e99f8224 . eventType FROM ( SorDesignTime . businessEventConsumerRegistry_947a74dad4b64be9847d67f466d26f5e ) WHERE ( 49a39c4cc9ae4fdda07bcf49e99f8224 . systemData.ClientID ) = ( ? ) ) WHERE ( ( scoped_49a39c4cc9ae4fdda07bcf49e99f8224 . scoped_847e4dcfa1c54d72aad6dbeb231c46de ) = ( ? ) AND ( ( scoped_49a39c4cc9ae4fdda07bcf49e99f8224 . scoped_7b2f7b8da15646d1b75aa03901460eb2 ) = ( ? ) AND ( scoped_49a39c4cc9ae4fdda07bcf49e99f8224 . scoped_77a1b9308b384a9391b69d24335ba058 ) = ( ? ) ) )",
->>>>>>> 44065a38
 		},
 	}
 
@@ -1144,25 +1143,25 @@
  sales AS
  (SELECT sf.*
   FROM gosalesdw.sls_order_method_dim AS md,
-       gosalesdw.sls_product_dim AS pd, 
+       gosalesdw.sls_product_dim AS pd,
        gosalesdw.emp_employee_dim AS ed,
        gosalesdw.sls_sales_fact AS sf
-  WHERE pd.product_key = sf.product_key  
+  WHERE pd.product_key = sf.product_key
     AND pd.product_number > 10000
-    AND pd.base_product_key > 30 
-    AND md.order_method_key = sf.order_method_key 
-    AND md.order_method_code > 5 
-    AND ed.employee_key = sf.employee_key 
+    AND pd.base_product_key > 30
+    AND md.order_method_key = sf.order_method_key
+    AND md.order_method_code > 5
+    AND ed.employee_key = sf.employee_key
     AND ed.manager_code1 > 20),
  inventory AS
  (SELECT if.*
-  FROM gosalesdw.go_branch_dim AS bd, 
+  FROM gosalesdw.go_branch_dim AS bd,
     gosalesdw.dist_inventory_fact AS if
-  WHERE if.branch_key = bd.branch_key 
+  WHERE if.branch_key = bd.branch_key
     AND bd.branch_code > 20)
-SELECT sales.product_key AS PROD_KEY, 
+SELECT sales.product_key AS PROD_KEY,
  SUM(CAST (inventory.quantity_shipped AS BIGINT)) AS INV_SHIPPED,
- SUM(CAST (sales.quantity AS BIGINT)) AS PROD_QUANTITY, 
+ SUM(CAST (sales.quantity AS BIGINT)) AS PROD_QUANTITY,
  RANK() OVER ( ORDER BY SUM(CAST (sales.quantity AS BIGINT)) DESC) AS PROD_RANK
 FROM sales, inventory
  WHERE sales.product_key = inventory.product_key
