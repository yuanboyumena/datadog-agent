// Unless explicitly stated otherwise all files in this repository are licensed
// under the Apache License Version 2.0.
// This product includes software developed at Datadog (https://www.datadoghq.com/).
// Copyright 2016-2020 Datadog, Inc.

package obfuscate

import (
	"bytes"
	"fmt"
	"unicode"
	"unicode/utf8"
)

// tokenizer.go implemenents a lexer-like iterator that tokenizes SQL and CQL
// strings, so that an external component can filter or alter each token of the
// string. This implementation can't be used as a real SQL lexer (so a parser
// cannot build the AST) because many rules are ignored to make the tokenizer
// simpler.
// This implementation was inspired by https://github.com/youtube/vitess sql parser
// TODO: add the license to the NOTICE file

// TokenKind specifies the type of the token being scanned. It may be one of the defined
// constants below or in some cases the actual rune itself.
type TokenKind uint32

// EndChar is used to signal that the scanner has finished reading the query. This happens when
// there are no more characters left in the query or when invalid encoding is discovered. EndChar
// is an invalid rune value that can not be found in any valid string.
const EndChar = unicode.MaxRune + 1

// list of available tokens; this list has been reduced because we don't
// need a full-fledged tokenizer to implement a Lexer
const (
	LexError = TokenKind(57346) + iota

	ID
	Limit
	Null
	String
	DoubleQuotedString
	Number
	BooleanLiteral
	ValueArg
	ListArg
	Comment
	Variable
	Savepoint
	PreparedStatement
	EscapeSequence
	NullSafeEqual
	LE
	GE
	NE
	As
	From
	Update
	Insert
	Into
	Join
<<<<<<< HEAD
	Table
=======
	ColonCast
>>>>>>> 44065a38

	// FilteredGroupable specifies that the given token has been discarded by one of the
	// token filters and that it is groupable together with consecutive FilteredGroupable
	// tokens.
	FilteredGroupable

	// Filtered specifies that the token is a comma and was discarded by one
	// of the filters.
	Filtered

	// FilteredBracketedIdentifier specifies that we are currently discarding
	// a bracketed identifier (MSSQL).
	// See issue https://github.com/DataDog/datadog-trace-agent/issues/475.
	FilteredBracketedIdentifier
)

const escapeCharacter = '\\'

// SQLTokenizer is the struct used to generate SQL
// tokens for the parser.
type SQLTokenizer struct {
	pos      int    // byte offset of lastChar
	lastChar rune   // last read rune
	buf      []byte // buf holds the query that we are parsing
	off      int    // off is the index into buf where the unread portion of the query begins.
	err      error  // any error occurred while reading

	literalEscapes bool // indicates we should not treat backslashes as escape characters
	seenEscape     bool // indicates whether this tokenizer has seen an escape character within a string
}

// NewSQLTokenizer creates a new SQLTokenizer for the given SQL string. The literalEscapes argument specifies
// whether escape characters should be treated literally or as such.
func NewSQLTokenizer(sql string, literalEscapes bool) *SQLTokenizer {
	return &SQLTokenizer{
		buf:            []byte(sql),
		literalEscapes: literalEscapes,
	}
}

// Reset the underlying buffer and positions
func (tkn *SQLTokenizer) Reset(in string) {
	tkn.pos = 0
	tkn.lastChar = 0
	tkn.buf = []byte(in)
	tkn.off = 0
	tkn.err = nil
}

// keywords used to recognize string tokens
var keywords = map[string]TokenKind{
	"NULL":      Null,
	"TRUE":      BooleanLiteral,
	"FALSE":     BooleanLiteral,
	"SAVEPOINT": Savepoint,
	"LIMIT":     Limit,
	"AS":        As,
	"FROM":      From,
	"UPDATE":    Update,
	"INSERT":    Insert,
	"INTO":      Into,
	"JOIN":      Join,
}

// Err returns the last error that the tokenizer encountered, or nil.
func (tkn *SQLTokenizer) Err() error { return tkn.err }

func (tkn *SQLTokenizer) setErr(format string, args ...interface{}) {
	if tkn.err != nil {
		return
	}
	tkn.err = fmt.Errorf("at position %d: %v", tkn.pos, fmt.Errorf(format, args...))
}

// SeenEscape returns whether or not this tokenizer has seen an escape character within a scanned string
func (tkn *SQLTokenizer) SeenEscape() bool { return tkn.seenEscape }

// Scan scans the tokenizer for the next token and returns
// the token type and the token buffer.
func (tkn *SQLTokenizer) Scan() (TokenKind, []byte) {
	if tkn.lastChar == 0 {
		tkn.advance()
	}
	tkn.skipBlank()

	switch ch := tkn.lastChar; {
	case isLeadingLetter(ch):
		return tkn.scanIdentifier()
	case isDigit(ch):
		return tkn.scanNumber(false)
	default:
		tkn.advance()
		if tkn.lastChar == EndChar && tkn.err != nil {
			// advance discovered an invalid encoding. We should return early.
			return LexError, nil
		}
		switch ch {
		case EndChar:
			if tkn.err != nil {
				return LexError, nil
			}
			return EndChar, nil
		case ':':
			if tkn.lastChar == ':' {
				tkn.advance()
				return ColonCast, []byte("::")
			}
			if tkn.lastChar != '=' {
				return tkn.scanBindVar()
			}
			fallthrough
		case '=', ',', ';', '(', ')', '+', '*', '&', '|', '^', '~', '[', ']', '?':
			return TokenKind(ch), tkn.bytes()
		case '.':
			if isDigit(tkn.lastChar) {
				return tkn.scanNumber(true)
			}
			return TokenKind(ch), tkn.bytes()
		case '/':
			switch tkn.lastChar {
			case '/':
				tkn.advance()
				return tkn.scanCommentType1("//")
			case '*':
				tkn.advance()
				return tkn.scanCommentType2()
			default:
				return TokenKind(ch), tkn.bytes()
			}
		case '-':
			if tkn.lastChar == '-' {
				tkn.advance()
				return tkn.scanCommentType1("--")
			}
			return TokenKind(ch), tkn.bytes()
		case '#':
			tkn.advance()
			return tkn.scanCommentType1("#")
		case '<':
			switch tkn.lastChar {
			case '>':
				tkn.advance()
				return NE, []byte("<>")
			case '=':
				tkn.advance()
				switch tkn.lastChar {
				case '>':
					tkn.advance()
					return NullSafeEqual, []byte("<=>")
				default:
					return LE, []byte("<=")
				}
			default:
				return TokenKind(ch), tkn.bytes()
			}
		case '>':
			if tkn.lastChar == '=' {
				tkn.advance()
				return GE, []byte(">=")
			}
			return TokenKind(ch), tkn.bytes()
		case '!':
			if tkn.lastChar == '=' {
				tkn.advance()
				return NE, []byte("!=")
			}
			tkn.setErr(`expected "=" after "!", got "%c" (%d)`, tkn.lastChar, tkn.lastChar)
			return LexError, tkn.bytes()
		case '\'':
			return tkn.scanString(ch, String)
		case '"':
			return tkn.scanString(ch, DoubleQuotedString)
		case '`':
			return tkn.scanLiteralIdentifier('`')
		case '%':
			if tkn.lastChar == '(' {
				return tkn.scanVariableIdentifier('%')
			}
			if isLetter(tkn.lastChar) {
				// format parameter (e.g. '%s')
				return tkn.scanFormatParameter('%')
			}
			// modulo operator (e.g. 'id % 8')
			return TokenKind(ch), tkn.bytes()
		case '$':
			return tkn.scanPreparedStatement('$')
		case '{':
			return tkn.scanEscapeSequence('{')
		default:
			tkn.setErr(`unexpected byte %d`, ch)
			return LexError, tkn.bytes()
		}
	}
}

func (tkn *SQLTokenizer) skipBlank() {
	for unicode.IsSpace(tkn.lastChar) {
		tkn.advance()
	}
	tkn.bytes()
}

// toUpper is a modified version of bytes.ToUpper. It returns an upper-cased version of the byte
// slice src with all Unicode letters mapped to their upper case. It is modified to also accept a
// byte slice dst as an argument, the underlying storage of which (up to the capacity of dst)
// will be used as the destination of the upper-case copy of src, if it fits. As a special case,
// toUpper will return src if the byte slice is already upper-case. This function is used rather
// than bytes.ToUpper to improve the memory performance of the obfuscator by saving unnecessary
// allocations happening in bytes.ToUpper
func toUpper(src, dst []byte) []byte {
	dst = dst[:0]
	isASCII, hasLower := true, false
	for i := 0; i < len(src); i++ {
		c := src[i]
		if c >= utf8.RuneSelf {
			isASCII = false
			break
		}
		hasLower = hasLower || ('a' <= c && c <= 'z')
	}
	if cap(dst) < len(src) {
		dst = make([]byte, 0, len(src))
	}
	if isASCII { // optimize for ASCII-only byte slices.
		if !hasLower {
			// Just return src.
			return src
		}
		dst = dst[:len(src)]
		for i := 0; i < len(src); i++ {
			c := src[i]
			if 'a' <= c && c <= 'z' {
				c -= 'a' - 'A'
			}
			dst[i] = c
		}
		return dst
	}
	// This *could* be optimized, but it's an uncommon case.
	return bytes.Map(unicode.ToUpper, src)
}

func (tkn *SQLTokenizer) scanIdentifier() (TokenKind, []byte) {
	tkn.advance()
	for isLetter(tkn.lastChar) || isDigit(tkn.lastChar) || tkn.lastChar == '.' || tkn.lastChar == '*' {
		tkn.advance()
	}

	t := tkn.bytes()
	// Space allows us to upper-case identifiers 256 bytes long or less without allocating heap
	// storage for them, since space is allocated on the stack. A size of 256 bytes was chosen
	// based on the allowed length of sql identifiers in various sql implementations.
	var space [256]byte
	upper := toUpper(t, space[:0])
	if keywordID, found := keywords[string(upper)]; found {
		return keywordID, t
	}
	return ID, t
}

func (tkn *SQLTokenizer) scanLiteralIdentifier(quote rune) (TokenKind, []byte) {
	tkn.bytes() // throw away initial quote
	if !isLetter(tkn.lastChar) && !isDigit(tkn.lastChar) {
		tkn.setErr(`unexpected character "%c" (%d) in literal identifier`, tkn.lastChar, tkn.lastChar)
		return LexError, tkn.bytes()
	}
	for tkn.advance(); skipNonLiteralIdentifier(tkn.lastChar); tkn.advance() {
	}

	t := tkn.bytes()
	// literals identifier are enclosed between quotes
	if tkn.lastChar != quote {
		tkn.setErr(`literal identifiers must end in "%c", got "%c" (%d)`, quote, tkn.lastChar, tkn.lastChar)
		return LexError, t
	}
	tkn.advance()
	return ID, t
}

func (tkn *SQLTokenizer) scanVariableIdentifier(prefix rune) (TokenKind, []byte) {
	for tkn.advance(); tkn.lastChar != ')' && tkn.lastChar != EndChar; tkn.advance() {
	}
	tkn.advance()
	if !isLetter(tkn.lastChar) {
		tkn.setErr(`invalid character after variable identifier: "%c" (%d)`, tkn.lastChar, tkn.lastChar)
		return LexError, tkn.bytes()
	}
	tkn.advance()
	return Variable, tkn.bytes()
}

func (tkn *SQLTokenizer) scanFormatParameter(prefix rune) (TokenKind, []byte) {
	tkn.advance()
	return Variable, tkn.bytes()
}

func (tkn *SQLTokenizer) scanPreparedStatement(prefix rune) (TokenKind, []byte) {
	// a prepared statement expect a digit identifier like $1
	if !isDigit(tkn.lastChar) {
		tkn.setErr(`prepared statements must start with digits, got "%c" (%d)`, tkn.lastChar, tkn.lastChar)
		return LexError, tkn.bytes()
	}

	// scanNumber keeps the prefix rune intact.
	// read numbers and return an error if any
	token, buff := tkn.scanNumber(false)
	if token == LexError {
		tkn.setErr("invalid number")
		return LexError, tkn.bytes()
	}
	return PreparedStatement, buff
}

func (tkn *SQLTokenizer) scanEscapeSequence(braces rune) (TokenKind, []byte) {
	for tkn.lastChar != '}' && tkn.lastChar != EndChar {
		tkn.advance()
	}

	// we've reached the end of the string without finding
	// the closing curly braces
	if tkn.lastChar == EndChar {
		tkn.setErr("unexpected EOF in escape sequence")
		return LexError, tkn.bytes()
	}

	tkn.advance()
	return EscapeSequence, tkn.bytes()
}

func (tkn *SQLTokenizer) scanBindVar() (TokenKind, []byte) {
	token := ValueArg
	if tkn.lastChar == ':' {
		token = ListArg
		tkn.advance()
	}
	if !isLetter(tkn.lastChar) {
		tkn.setErr(`bind variables should start with letters, got "%c" (%d)`, tkn.lastChar, tkn.lastChar)
		return LexError, tkn.bytes()
	}
	for isLetter(tkn.lastChar) || isDigit(tkn.lastChar) || tkn.lastChar == '.' {
		tkn.advance()
	}
	return token, tkn.bytes()
}

func (tkn *SQLTokenizer) scanMantissa(base int) {
	for digitVal(tkn.lastChar) < base {
		tkn.advance()
	}
}

func (tkn *SQLTokenizer) scanNumber(seenDecimalPoint bool) (TokenKind, []byte) {
	if seenDecimalPoint {
		tkn.scanMantissa(10)
		goto exponent
	}

	if tkn.lastChar == '0' {
		// int or float
		tkn.advance()
		if tkn.lastChar == 'x' || tkn.lastChar == 'X' {
			// hexadecimal int
			tkn.advance()
			tkn.scanMantissa(16)
		} else {
			// octal int or float
			seenDecimalDigit := false
			tkn.scanMantissa(8)
			if tkn.lastChar == '8' || tkn.lastChar == '9' {
				// illegal octal int or float
				seenDecimalDigit = true
				tkn.scanMantissa(10)
			}
			if tkn.lastChar == '.' || tkn.lastChar == 'e' || tkn.lastChar == 'E' {
				goto fraction
			}
			// octal int
			if seenDecimalDigit {
				// tkn.setErr called in caller
				return LexError, tkn.bytes()
			}
		}
		goto exit
	}

	// decimal int or float
	tkn.scanMantissa(10)

fraction:
	if tkn.lastChar == '.' {
		tkn.advance()
		tkn.scanMantissa(10)
	}

exponent:
	if tkn.lastChar == 'e' || tkn.lastChar == 'E' {
		tkn.advance()
		if tkn.lastChar == '+' || tkn.lastChar == '-' {
			tkn.advance()
		}
		tkn.scanMantissa(10)
	}

exit:
	t := tkn.bytes()
	if len(t) == 0 {
		return LexError, nil
	}
	return Number, t
}

func (tkn *SQLTokenizer) scanString(delim rune, kind TokenKind) (TokenKind, []byte) {
	buffer := &bytes.Buffer{}
	for {
		ch := tkn.lastChar
		tkn.advance()
		if ch == delim {
			if tkn.lastChar == delim {
				// doubling a delimiter is the default way to embed the delimiter within a string
				tkn.advance()
			} else {
				// a single delimiter denotes the end of the string
				break
			}
		} else if ch == escapeCharacter {
			tkn.seenEscape = true

			if !tkn.literalEscapes {
				// treat as an escape character
				ch = tkn.lastChar
				tkn.advance()
			}
		}
		if ch == EndChar {
			tkn.setErr("unexpected EOF in string")
			return LexError, buffer.Bytes()
		}
		buffer.WriteRune(ch)
	}
	buf := buffer.Bytes()
	if kind == ID && len(buf) == 0 || bytes.IndexFunc(buf, func(r rune) bool { return !unicode.IsSpace(r) }) == -1 {
		// This string is an empty or white-space only identifier.
		// We should keep the start and end delimiters in order to
		// avoid creating invalid queries.
		// See: https://github.com/DataDog/datadog-trace-agent/issues/316
		return kind, append(runeBytes(delim), runeBytes(delim)...)
	}
	return kind, buf
}

func (tkn *SQLTokenizer) scanCommentType1(prefix string) (TokenKind, []byte) {
	for tkn.lastChar != EndChar {
		if tkn.lastChar == '\n' {
			tkn.advance()
			break
		}
		tkn.advance()
	}
	return Comment, tkn.bytes()
}

func (tkn *SQLTokenizer) scanCommentType2() (TokenKind, []byte) {
	for {
		if tkn.lastChar == '*' {
			tkn.advance()
			if tkn.lastChar == '/' {
				tkn.advance()
				break
			}
			continue
		}
		if tkn.lastChar == EndChar {
			tkn.setErr("unexpected EOF in comment")
			return LexError, tkn.bytes()
		}
		tkn.advance()
	}
	return Comment, tkn.bytes()
}

// advance advances the tokenizer to the next rune. If the decoder encounters an error decoding, or
// the end of the buffer is reached, tkn.lastChar will be set to EndChar. In case of a decoding
// error, tkn.err will also be set.
func (tkn *SQLTokenizer) advance() {
	ch, n := utf8.DecodeRune(tkn.buf[tkn.off:])
	if ch == utf8.RuneError && n < 2 {
		tkn.pos++
		tkn.lastChar = EndChar
		if n == 1 {
			tkn.setErr("invalid UTF-8 encoding beginning with 0x%x", tkn.buf[tkn.off])
		}
		return
	}
	if tkn.lastChar != 0 || tkn.pos > 0 {
		// we are past the first character
		tkn.pos += n
	}
	tkn.off += n
	tkn.lastChar = ch
}

// bytes returns all the bytes that were advanced over since its last call.
// This excludes tkn.lastChar, which will remain in the buffer
func (tkn *SQLTokenizer) bytes() []byte {
	if tkn.lastChar == EndChar {
		ret := tkn.buf[:tkn.off]
		tkn.buf = tkn.buf[tkn.off:]
		tkn.off = 0
		return ret
	}
	lastLen := utf8.RuneLen(tkn.lastChar)
	ret := tkn.buf[:tkn.off-lastLen]
	tkn.buf = tkn.buf[tkn.off-lastLen:]
	tkn.off = lastLen
	return ret
}

func skipNonLiteralIdentifier(ch rune) bool {
	return isLetter(ch) || isDigit(ch) || '.' == ch || '-' == ch
}

func isLeadingLetter(ch rune) bool {
	return unicode.IsLetter(ch) || ch == '_' || ch == '@'
}

func isLetter(ch rune) bool {
	return isLeadingLetter(ch) || ch == '#'
}

func digitVal(ch rune) int {
	switch {
	case '0' <= ch && ch <= '9':
		return int(ch) - '0'
	case 'a' <= ch && ch <= 'f':
		return int(ch) - 'a' + 10
	case 'A' <= ch && ch <= 'F':
		return int(ch) - 'A' + 10
	}
	return 16 // larger than any legal digit val
}

func isDigit(ch rune) bool { return '0' <= ch && ch <= '9' }

// runeBytes converts the given rune to a slice of bytes.
func runeBytes(r rune) []byte {
	buf := make([]byte, utf8.UTFMax)
	n := utf8.EncodeRune(buf, r)
	return buf[:n]
}<|MERGE_RESOLUTION|>--- conflicted
+++ resolved
@@ -58,11 +58,8 @@
 	Insert
 	Into
 	Join
-<<<<<<< HEAD
 	Table
-=======
 	ColonCast
->>>>>>> 44065a38
 
 	// FilteredGroupable specifies that the given token has been discarded by one of the
 	// token filters and that it is groupable together with consecutive FilteredGroupable
