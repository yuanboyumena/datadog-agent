package ebpf

import (
	"github.com/DataDog/datadog-agent/pkg/process/config"
	"github.com/DataDog/datadog-agent/pkg/process/util"
)

// Config stores all common flags used by system-probe
type Config struct {
<<<<<<< HEAD
	// CollectTCPConns specifies whether the tracer should collect traffic statistics for TCP connections
	CollectTCPConns bool

	// CollectUDPConns specifies whether the tracer should collect traffic statistics for UDP connections
	CollectUDPConns bool

	// CollectIPv6Conns specifics whether the tracer should capture traffic for IPv6 TCP/UDP connections
	CollectIPv6Conns bool

	// CollectLocalDNS specifies whether the tracer should capture traffic for local DNS calls
	CollectLocalDNS bool

	// DNSInspection specifies whether the tracer should enhance connection data with domain names by inspecting DNS traffic
	// Notice this does *not* depend on CollectLocalDNS
	DNSInspection bool

	// CollectDNSStats specifies whether the tracer should enhance connection data with relevant DNS stats
	// It is relevant *only* when DNSInspection is enabled.
	CollectDNSStats bool

	// DNSTimeout determines the length of time to wait before considering a DNS Query to have timed out
	DNSTimeout time.Duration

	// HTTPInspection specifies whether the tracer should inspect HTTP traffic
	HTTPInspection bool

	// UDPConnTimeout determines the length of traffic inactivity between two (IP, port)-pairs before declaring a UDP
	// connection as inactive.
	// Note: As UDP traffic is technically "connection-less", for tracking, we consider a UDP connection to be traffic
	//       between a source and destination IP and port.
	UDPConnTimeout time.Duration

	// TCPConnTimeout is like UDPConnTimeout, but for TCP connections. TCP connections are cleared when
	// the BPF module receives a tcp_close call, but TCP connections also age out to catch cases where
	// tcp_close is not intercepted for some reason.
	TCPConnTimeout time.Duration

	// TCPClosedTimeout represents the maximum amount of time a closed TCP connection can remain buffered in eBPF before
	// being marked as idle and flushed to the perf ring.
	TCPClosedTimeout time.Duration

	// MaxTrackedConnections specifies the maximum number of connections we can track. This determines the size of the eBPF Maps
	MaxTrackedConnections uint

	// MaxClosedConnectionsBuffered represents the maximum number of closed connections we'll buffer in memory. These closed connections
	// get flushed on every client request (default 30s check interval)
	MaxClosedConnectionsBuffered int

	// MaxDNSStatsBufferred represents the maximum number of DNS stats we'll buffer in memory. These stats
	// get flushed on every client request (default 30s check interval)
	MaxDNSStatsBufferred int

	// MaxConnectionsStateBuffered represents the maximum number of state objects that we'll store in memory. These state objects store
	// the stats for a connection so we can accurately determine traffic change between client requests.
	MaxConnectionsStateBuffered int

	// ClientStateExpiry specifies the max time a client (e.g. process-agent)'s state will be stored in memory before being evicted.
	ClientStateExpiry time.Duration

	// ProcRoot is the root path to the proc filesystem
	ProcRoot string

=======
>>>>>>> 1ee0bc9a
	// BPFDebug enables bpf debug logs
	BPFDebug bool

	// BPFDir is the directory to load the eBPF program from
	BPFDir string

	// ProcRoot is the root path to the proc filesystem
	ProcRoot string

	// DebugPort specifies a port to run golang's expvar and pprof debug endpoint
	DebugPort int

	// EnableTracepoints enables use of tracepoints instead of kprobes for probing syscalls (if available on system)
	EnableTracepoints bool
}

// NewDefaultConfig creates a instance of Config with sane default values
func NewDefaultConfig() *Config {
	return &Config{
<<<<<<< HEAD
		CollectTCPConns:              true,
		CollectUDPConns:              true,
		CollectIPv6Conns:             true,
		CollectLocalDNS:              false,
		DNSInspection:                true,
		HTTPInspection:               true,
		UDPConnTimeout:               30 * time.Second,
		TCPConnTimeout:               2 * time.Minute,
		TCPClosedTimeout:             time.Second,
		MaxTrackedConnections:        65536,
		ConntrackMaxStateSize:        65536,
		ConntrackRateLimit:           500,
		EnableConntrackAllNamespaces: false,
		ProcRoot:                     "/proc",
		BPFDebug:                     false,
		EnableConntrack:              true,
		// With clients checking connection stats roughly every 30s, this gives us roughly ~1.6k + ~2.5k objects a second respectively.
		MaxClosedConnectionsBuffered: 50000,
		MaxConnectionsStateBuffered:  75000,
		MaxDNSStatsBufferred:         75000,
		ClientStateExpiry:            2 * time.Minute,
		ClosedChannelSize:            500,
		// DNS Stats related configurations
		CollectDNSStats:      true,
		DNSTimeout:           15 * time.Second,
		OffsetGuessThreshold: 400,
		EnableMonotonicCount: false,
=======
		BPFDir:   "build",
		BPFDebug: false,
		ProcRoot: "/proc",
>>>>>>> 1ee0bc9a
	}
}

// SysProbeConfigFromConfig creates a Config from values provided by config.AgentConfig
func SysProbeConfigFromConfig(cfg *config.AgentConfig) *Config {
	ebpfConfig := NewDefaultConfig()

	ebpfConfig.ProcRoot = util.GetProcRoot()
	ebpfConfig.BPFDebug = cfg.SysProbeBPFDebug
	ebpfConfig.BPFDir = cfg.SystemProbeBPFDir
	ebpfConfig.EnableTracepoints = cfg.EnableTracepoints

	return ebpfConfig
}<|MERGE_RESOLUTION|>--- conflicted
+++ resolved
@@ -7,71 +7,6 @@
 
 // Config stores all common flags used by system-probe
 type Config struct {
-<<<<<<< HEAD
-	// CollectTCPConns specifies whether the tracer should collect traffic statistics for TCP connections
-	CollectTCPConns bool
-
-	// CollectUDPConns specifies whether the tracer should collect traffic statistics for UDP connections
-	CollectUDPConns bool
-
-	// CollectIPv6Conns specifics whether the tracer should capture traffic for IPv6 TCP/UDP connections
-	CollectIPv6Conns bool
-
-	// CollectLocalDNS specifies whether the tracer should capture traffic for local DNS calls
-	CollectLocalDNS bool
-
-	// DNSInspection specifies whether the tracer should enhance connection data with domain names by inspecting DNS traffic
-	// Notice this does *not* depend on CollectLocalDNS
-	DNSInspection bool
-
-	// CollectDNSStats specifies whether the tracer should enhance connection data with relevant DNS stats
-	// It is relevant *only* when DNSInspection is enabled.
-	CollectDNSStats bool
-
-	// DNSTimeout determines the length of time to wait before considering a DNS Query to have timed out
-	DNSTimeout time.Duration
-
-	// HTTPInspection specifies whether the tracer should inspect HTTP traffic
-	HTTPInspection bool
-
-	// UDPConnTimeout determines the length of traffic inactivity between two (IP, port)-pairs before declaring a UDP
-	// connection as inactive.
-	// Note: As UDP traffic is technically "connection-less", for tracking, we consider a UDP connection to be traffic
-	//       between a source and destination IP and port.
-	UDPConnTimeout time.Duration
-
-	// TCPConnTimeout is like UDPConnTimeout, but for TCP connections. TCP connections are cleared when
-	// the BPF module receives a tcp_close call, but TCP connections also age out to catch cases where
-	// tcp_close is not intercepted for some reason.
-	TCPConnTimeout time.Duration
-
-	// TCPClosedTimeout represents the maximum amount of time a closed TCP connection can remain buffered in eBPF before
-	// being marked as idle and flushed to the perf ring.
-	TCPClosedTimeout time.Duration
-
-	// MaxTrackedConnections specifies the maximum number of connections we can track. This determines the size of the eBPF Maps
-	MaxTrackedConnections uint
-
-	// MaxClosedConnectionsBuffered represents the maximum number of closed connections we'll buffer in memory. These closed connections
-	// get flushed on every client request (default 30s check interval)
-	MaxClosedConnectionsBuffered int
-
-	// MaxDNSStatsBufferred represents the maximum number of DNS stats we'll buffer in memory. These stats
-	// get flushed on every client request (default 30s check interval)
-	MaxDNSStatsBufferred int
-
-	// MaxConnectionsStateBuffered represents the maximum number of state objects that we'll store in memory. These state objects store
-	// the stats for a connection so we can accurately determine traffic change between client requests.
-	MaxConnectionsStateBuffered int
-
-	// ClientStateExpiry specifies the max time a client (e.g. process-agent)'s state will be stored in memory before being evicted.
-	ClientStateExpiry time.Duration
-
-	// ProcRoot is the root path to the proc filesystem
-	ProcRoot string
-
-=======
->>>>>>> 1ee0bc9a
 	// BPFDebug enables bpf debug logs
 	BPFDebug bool
 
@@ -91,39 +26,9 @@
 // NewDefaultConfig creates a instance of Config with sane default values
 func NewDefaultConfig() *Config {
 	return &Config{
-<<<<<<< HEAD
-		CollectTCPConns:              true,
-		CollectUDPConns:              true,
-		CollectIPv6Conns:             true,
-		CollectLocalDNS:              false,
-		DNSInspection:                true,
-		HTTPInspection:               true,
-		UDPConnTimeout:               30 * time.Second,
-		TCPConnTimeout:               2 * time.Minute,
-		TCPClosedTimeout:             time.Second,
-		MaxTrackedConnections:        65536,
-		ConntrackMaxStateSize:        65536,
-		ConntrackRateLimit:           500,
-		EnableConntrackAllNamespaces: false,
-		ProcRoot:                     "/proc",
-		BPFDebug:                     false,
-		EnableConntrack:              true,
-		// With clients checking connection stats roughly every 30s, this gives us roughly ~1.6k + ~2.5k objects a second respectively.
-		MaxClosedConnectionsBuffered: 50000,
-		MaxConnectionsStateBuffered:  75000,
-		MaxDNSStatsBufferred:         75000,
-		ClientStateExpiry:            2 * time.Minute,
-		ClosedChannelSize:            500,
-		// DNS Stats related configurations
-		CollectDNSStats:      true,
-		DNSTimeout:           15 * time.Second,
-		OffsetGuessThreshold: 400,
-		EnableMonotonicCount: false,
-=======
 		BPFDir:   "build",
 		BPFDebug: false,
 		ProcRoot: "/proc",
->>>>>>> 1ee0bc9a
 	}
 }
 
